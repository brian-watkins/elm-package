module Main where

import Control.Monad.Error
import Control.Monad.Reader
import Control.Monad.State
import qualified Utils.ResolveDeps as Deps
import Data.Map (Map)
import qualified Data.Map as Map
import qualified Elm.Internal.Constraint as C
import qualified Elm.Internal.Version as V
import qualified Elm.Internal.Name as N


-- SETUP

type FakeDB = Map N.Name [(V.Version, Deps.Constraints)]

db1 :: FakeDB
db1 = Map.fromList [ base, transformers, mtl ]
  where
    base =
      (n "base", [ (v "0.1", []), (v "0.2", []), (v "1.0", []) ])

    transformers =
      (n "transformers", [ (v "1.0", [(n "base", c ">=1.0 <2.0")]) ])
    
    mtl =
      (n "mtl", [ (v "1.0", [ (n "base", c ">=0.2 <1.0") ])
                , (v "2.0", [ (n "base", c ">=0.2 <2.0")
                            , (n "transformers", c ">=1.0 <2.0")
                            ])
                ])

<<<<<<< HEAD
db1 :: FakeDB
db1 = Map.fromList
  [ (n "base", [(v "0.1", []), (v "0.2", []), (v "1.0", [])])
  , (n "transformers", [(v "1.0", [(n "base", c ">=1.0 <2.0")])])
  , (n "mtl", [ (v "1.0", [(n "base", c ">=0.2 <1.0")])
              , (v "2.0", [ (n "base", c ">=0.2 <2.0")
                          , (n "transformers", c ">=1.0 <2.0")])])
  ]
=======
test1 = fromError $ solveFake db1 (n "mtl") (v "1.0")
test2 = fromError $ solveFake db1 (n "mtl") (v "2.0")
test2sol = [(n "base", v "1.0"), (n "transformers", v "1.0"), (n "mtl", v "2.0")]
>>>>>>> 464ee141

main :: IO ()
main =
  do test1 >>= print
     test2 >>= print

fromError :: ErrorT String IO a -> IO a
fromError action =
  either fail return =<< runErrorT action


-- CHECK FOR VALIDITY OF SOLUTIONS

{-| Check whether given solution is really a solution. Supposed to use as
a sanity check for existing tests and solver solutions
-}
isValidSolution :: FakeDB -> [(N.Name, V.Version)] -> Bool
isValidSolution db solution =
    all isConsistent solution
  where
    isConsistent (name, version) =
      maybe False id $ do
        versions <- Map.lookup name db
        constraints <- lookup version versions
        return (all isSatisfied constraints)

    isSatisfied (name, constraint) =
      maybe False id $ do
        version <- lookup name solution
        return (C.satisfyConstraint constraint version)


-- RUN SOLVER

-- | Run dependency solver using stub data
solveFake :: FakeDB -> N.Name -> V.Version -> ErrorT String IO [(N.Name, V.Version)]
solveFake db name version =
<<<<<<< HEAD
  do let libraryDb = fakeLibraryDb db
         unreader = runReaderT (solveForVersion name version) $
                    SolverEnv libraryDb (readConstraints db)
         initialState = SolverState Map.empty
     (solved, _) <- runStateT unreader initialState
     return $ Map.toList solved
=======
  do constraints <- readConstraints db name version
     let libraryDb = toLibraryDb db
         unreader = runReaderT (Deps.solveConstraintsByDeps name version constraints) $
                    Deps.SolverEnv libraryDb (readConstraints db)
         initialState = Deps.SolverState Map.empty Map.empty
     (solved, state) <- runStateT unreader initialState
     case solved of
       False -> throwError "Failed to satisfy all the constraints :-("
       True -> return $ Map.toList $ Deps.ssPinnedVersions state
>>>>>>> 464ee141

-- | A function passed to solver which "reads" constraints by name and version
readConstraints :: FakeDB -> N.Name -> V.Version -> ErrorT String IO Deps.Constraints
readConstraints db name version =
    maybe notFound return $ do
      versions <- Map.lookup name db
      lookup version versions
  where
    notFound =
      throwError $ "Could not find " ++ N.toString name ++ " " ++ V.toString version

{-| Extract from stub data list of libraries and their version in
format solver expects
-}
toLibraryDb :: FakeDB -> Deps.LibraryDB
toLibraryDb fakeDb =
    Map.fromList (map toLibraryEntry (Map.toList fakeDb))
  where
    toLibraryEntry (name, details) =
      ( N.toString name
      , Deps.LibraryInfo (N.toString name) "" (map fst details)
      )


-- SETUP HELPERS
-- make it easier to create a FakeDb

v :: String -> V.Version
v = unsafeUnpackJust "version" . V.fromString

c :: String -> C.Constraint
c = unsafeUnpackJust "constraint" . C.fromString

n :: String -> N.Name
n = unsafeUnpackJust "name" . N.fromString . ("a/" ++)

unsafeUnpackJust :: String -> Maybe a -> a
unsafeUnpackJust msg result =
  case result of
    Just v -> v
    Nothing -> error $ "error unpacking " ++ msg ++ " from string"

<|MERGE_RESOLUTION|>--- conflicted
+++ resolved
@@ -31,20 +31,9 @@
                             ])
                 ])
 
-<<<<<<< HEAD
-db1 :: FakeDB
-db1 = Map.fromList
-  [ (n "base", [(v "0.1", []), (v "0.2", []), (v "1.0", [])])
-  , (n "transformers", [(v "1.0", [(n "base", c ">=1.0 <2.0")])])
-  , (n "mtl", [ (v "1.0", [(n "base", c ">=0.2 <1.0")])
-              , (v "2.0", [ (n "base", c ">=0.2 <2.0")
-                          , (n "transformers", c ">=1.0 <2.0")])])
-  ]
-=======
 test1 = fromError $ solveFake db1 (n "mtl") (v "1.0")
 test2 = fromError $ solveFake db1 (n "mtl") (v "2.0")
 test2sol = [(n "base", v "1.0"), (n "transformers", v "1.0"), (n "mtl", v "2.0")]
->>>>>>> 464ee141
 
 main :: IO ()
 main =
@@ -82,24 +71,12 @@
 -- | Run dependency solver using stub data
 solveFake :: FakeDB -> N.Name -> V.Version -> ErrorT String IO [(N.Name, V.Version)]
 solveFake db name version =
-<<<<<<< HEAD
-  do let libraryDb = fakeLibraryDb db
-         unreader = runReaderT (solveForVersion name version) $
-                    SolverEnv libraryDb (readConstraints db)
-         initialState = SolverState Map.empty
+  do let libraryDb = toLibraryDb db
+         unreader = runReaderT (Deps.solveForVersion name version) $
+                    Deps.SolverEnv libraryDb (readConstraints db)
+         initialState = Deps.SolverState Map.empty
      (solved, _) <- runStateT unreader initialState
      return $ Map.toList solved
-=======
-  do constraints <- readConstraints db name version
-     let libraryDb = toLibraryDb db
-         unreader = runReaderT (Deps.solveConstraintsByDeps name version constraints) $
-                    Deps.SolverEnv libraryDb (readConstraints db)
-         initialState = Deps.SolverState Map.empty Map.empty
-     (solved, state) <- runStateT unreader initialState
-     case solved of
-       False -> throwError "Failed to satisfy all the constraints :-("
-       True -> return $ Map.toList $ Deps.ssPinnedVersions state
->>>>>>> 464ee141
 
 -- | A function passed to solver which "reads" constraints by name and version
 readConstraints :: FakeDB -> N.Name -> V.Version -> ErrorT String IO Deps.Constraints
